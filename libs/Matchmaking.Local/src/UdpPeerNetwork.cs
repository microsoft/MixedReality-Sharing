﻿// Copyright (c) Microsoft Corporation. All rights reserved.
// Licensed under the MIT License. See LICENSE in the project root for license information.

using System;
using System.Collections.Generic;
using System.Diagnostics;
using System.Net;
using System.Net.Sockets;
using System.Threading;
using System.Threading.Tasks;

namespace Microsoft.MixedReality.Sharing.Matchmaking
{
    class UdpPeerNetworkMessage : IPeerNetworkMessage
    {
        public byte[] Message { get; }
        internal UdpPeerNetworkMessage(EndPoint sender, byte[] msg)
        {
            Message = msg;
            sender_ = sender;
        }
        internal EndPoint sender_;
    }

    public class UdpPeerNetwork : IPeerNetwork
    {
        Socket socket_;
        EndPoint broadcastEndpoint_;
        EndPoint localEndpoint_;

        private readonly EndPoint anywhere_ = new IPEndPoint(IPAddress.Any, 0);
        private readonly byte[] readBuffer_ = new byte[1024];
        private readonly ArraySegment<byte> readSegment_;

        public UdpPeerNetwork(EndPoint broadcast, EndPoint local)
        {
            readSegment_ = new ArraySegment<byte>(readBuffer_);
            broadcastEndpoint_ = broadcast;
            localEndpoint_ = local;
        }

        private void HandleAsyncRead(Task<SocketReceiveFromResult> task)
        {
            if (task.IsFaulted)
            {
                task.Exception.Handle(e =>
                {
                    // If the socket has been closed, quit gracefully.
                    return e is ObjectDisposedException;
                });
                return;
            }
<<<<<<< HEAD
=======
            Debug.Assert(nb > 0);
            var buf = new byte[nb];
            Array.Copy(asyncReadData_.buffer_, 0, buf, 0, nb);
            Message?.Invoke(this, new UdpPeerNetworkMessage(asyncReadData_.sender_, buf));
>>>>>>> 30c39376

            // Dispatch the message.
            var result = task.Result;
            var buf = new byte[result.ReceivedBytes];
            Array.Copy(readBuffer_, 0, buf, 0, buf.Length);
            Message.Invoke(this, new UdpPeerNetworkMessage(result.RemoteEndPoint, buf));

            // Listen again.
            socket_.ReceiveFromAsync(readSegment_, SocketFlags.None, anywhere_)
                .ContinueWith(HandleAsyncRead);
        }

        public void Start()
        {
            Debug.Assert(socket_ == null);
            socket_ = new Socket(AddressFamily.InterNetwork, SocketType.Dgram, ProtocolType.Udp);
            socket_.Bind(localEndpoint_);
            socket_.SetSocketOption(SocketOptionLevel.Socket, SocketOptionName.Broadcast, 1);

            socket_.ReceiveFromAsync(readSegment_, SocketFlags.None, anywhere_)
                .ContinueWith(HandleAsyncRead);
        }

        public void Stop()
        {
            socket_.Dispose();
            socket_ = null;
        }

        public event Action<IPeerNetwork, IPeerNetworkMessage> Message;

        public void Broadcast(byte[] msg)
        {
            socket_.SendTo(msg, broadcastEndpoint_);
        }

        public void Reply(IPeerNetworkMessage req, byte[] msg)
        {
            var umsg = req as UdpPeerNetworkMessage;
            socket_.SendTo(msg, umsg.sender_);
        }
    }
}<|MERGE_RESOLUTION|>--- conflicted
+++ resolved
@@ -50,19 +50,12 @@
                 });
                 return;
             }
-<<<<<<< HEAD
-=======
-            Debug.Assert(nb > 0);
-            var buf = new byte[nb];
-            Array.Copy(asyncReadData_.buffer_, 0, buf, 0, nb);
-            Message?.Invoke(this, new UdpPeerNetworkMessage(asyncReadData_.sender_, buf));
->>>>>>> 30c39376
 
             // Dispatch the message.
             var result = task.Result;
             var buf = new byte[result.ReceivedBytes];
             Array.Copy(readBuffer_, 0, buf, 0, buf.Length);
-            Message.Invoke(this, new UdpPeerNetworkMessage(result.RemoteEndPoint, buf));
+            Message?.Invoke(this, new UdpPeerNetworkMessage(result.RemoteEndPoint, buf));
 
             // Listen again.
             socket_.ReceiveFromAsync(readSegment_, SocketFlags.None, anywhere_)
