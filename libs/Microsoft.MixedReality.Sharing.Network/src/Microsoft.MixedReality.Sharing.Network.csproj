<Project Sdk="Microsoft.NET.Sdk">

  <PropertyGroup>
    <TargetFramework>netstandard2.0</TargetFramework>
<<<<<<< HEAD
    <LangVersion>7.3</LangVersion>
=======
    <GeneratePackageOnBuild>false</GeneratePackageOnBuild>
    <Product>Microsoft.MixedReality.Sharing</Product>
    <Version>0.0.0</Version>
    <PackageTags>MixedReality,Sharing,Network</PackageTags>
    <Authors>Microsoft Mixed Reality Sharing Team</Authors>
    <Company>Microsoft</Company>
>>>>>>> 1958ef6d
  </PropertyGroup>

</Project><|MERGE_RESOLUTION|>--- conflicted
+++ resolved
@@ -2,16 +2,13 @@
 
   <PropertyGroup>
     <TargetFramework>netstandard2.0</TargetFramework>
-<<<<<<< HEAD
-    <LangVersion>7.3</LangVersion>
-=======
     <GeneratePackageOnBuild>false</GeneratePackageOnBuild>
     <Product>Microsoft.MixedReality.Sharing</Product>
     <Version>0.0.0</Version>
     <PackageTags>MixedReality,Sharing,Network</PackageTags>
     <Authors>Microsoft Mixed Reality Sharing Team</Authors>
     <Company>Microsoft</Company>
->>>>>>> 1958ef6d
+    <LangVersion>7.3</LangVersion>
   </PropertyGroup>
 
 </Project>